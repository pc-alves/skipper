/*
Package builtin provides a small, generic set of filters.
*/
package builtin

import (
	"github.com/zalando/skipper/filters"
	"github.com/zalando/skipper/filters/flowid"
)

const (
	// Deprecated: use setRequestHeader or appendRequestHeader
	RequestHeaderName = "requestHeader"

	// Deprecated: use setRequestHeader or appendRequestHeader
	ResponseHeaderName = "responseHeader"

	// Deprecated: use redirectTo
	RedirectName = "redirect"

	SetRequestHeaderName     = "setRequestHeader"
	SetResponseHeaderName    = "setResponseHeader"
	AppendRequestHeaderName  = "appendRequestHeader"
	AppendResponseHeaderName = "appendResponseHeader"
<<<<<<< HEAD
	HealthCheckName          = "healthcheck"
	ModPathName              = "modPath"
	RedirectName             = "redirect"
	RedirectToName           = "redirectTo"
	StaticName               = "static"
	StripQueryName           = "stripQuery"
	PreserveHostName         = "preserveHost"
	StatusName               = "status"
=======
	DropRequestHeaderName    = "dropRequestHeader"
	DropResponseHeaderName   = "dropResponseHeader"

	HealthCheckName  = "healthcheck"
	ModPathName      = "modPath"
	RedirectToName   = "redirectTo"
	StaticName       = "static"
	StripQueryName   = "stripQuery"
	PreserveHostName = "preserveHost"
>>>>>>> fa3cebd1
)

// Returns a Registry object initialized with the default set of filter
// specifications found in the filters package. (including the builtin
// and the flowid subdirectories.)
func MakeRegistry() filters.Registry {
	r := make(filters.Registry)
	for _, s := range []filters.Spec{
		NewRequestHeader(),
		NewSetRequestHeader(),
		NewAppendRequestHeader(),
		NewDropRequestHeader(),
		NewResponseHeader(),
		NewSetResponseHeader(),
		NewAppendResponseHeader(),
		NewDropResponseHeader(),
		NewModPath(),
		NewHealthCheck(),
		NewStatic(),
		NewRedirect(),
		NewRedirectTo(),
		NewStripQuery(),
		flowid.New(),
		PreserveHost(),
		NewStatus(),
	} {
		r.Register(s)
	}

	return r
}<|MERGE_RESOLUTION|>--- conflicted
+++ resolved
@@ -22,16 +22,6 @@
 	SetResponseHeaderName    = "setResponseHeader"
 	AppendRequestHeaderName  = "appendRequestHeader"
 	AppendResponseHeaderName = "appendResponseHeader"
-<<<<<<< HEAD
-	HealthCheckName          = "healthcheck"
-	ModPathName              = "modPath"
-	RedirectName             = "redirect"
-	RedirectToName           = "redirectTo"
-	StaticName               = "static"
-	StripQueryName           = "stripQuery"
-	PreserveHostName         = "preserveHost"
-	StatusName               = "status"
-=======
 	DropRequestHeaderName    = "dropRequestHeader"
 	DropResponseHeaderName   = "dropResponseHeader"
 
@@ -41,7 +31,7 @@
 	StaticName       = "static"
 	StripQueryName   = "stripQuery"
 	PreserveHostName = "preserveHost"
->>>>>>> fa3cebd1
+	StatusName               = "status"
 )
 
 // Returns a Registry object initialized with the default set of filter
