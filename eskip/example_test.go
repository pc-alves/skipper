// Copyright 2015 Zalando SE
//
// Licensed under the Apache License, Version 2.0 (the "License");
// you may not use this file except in compliance with the License.
// You may obtain a copy of the License at
//
// http://www.apache.org/licenses/LICENSE-2.0
//
// Unless required by applicable law or agreed to in writing, software
// distributed under the License is distributed on an "AS IS" BASIS,
// WITHOUT WARRANTIES OR CONDITIONS OF ANY KIND, either express or implied.
// See the License for the specific language governing permissions and
// limitations under the License.

package eskip_test

import (
	"fmt"
	"github.com/zalando/skipper/eskip"
	"log"
)

func Example() {
	code := `

<<<<<<< HEAD
        // Skipper - Eskip:
        // routing table document, containing multiple route definitions

        // route definition to a jsx page renderer
        route0:
            PathRegexp(/\.html$/) && HeaderRegexp("Accept", "text/html") ->
            modPath(/\.html$/, ".jsx") ->
            requestHeader("X-Type", "page") ->
            "https://render.example.org";
        
        route1: Path("/some/path") -> "https://backend-0.example.org"; // a simple route

        // route definition with a shunt (no backend address)
        route2: Path("/some/other/path") -> fixPath() -> <shunt>;
        
        // route definition directing requests to an api endpoint
        route3:
            Method("POST") && Path("/api") ->
            requestHeader("X-Type", "ajax-post") ->
            "https://api.example.org"

        `
=======
		// Skipper - Eskip:
		// routing table document, containing multiple route definitions

		// route definition to a jsx page renderer
		route0:
			PathRegexp(/\.html$/) && HeaderRegexp("Accept", "text/html") ->
			pathRewrite(/\.html$/, ".jsx") ->
			requestHeader("X-Type", "page") ->
			"https://render.example.org";
		
		route1: Path("/some/path") -> "https://backend-0.example.org"; // a simple route

		// route definition with a shunt (no backend address)
		route2: Path("/some/other/path") -> fixPath() -> <shunt>;
		
		// route definition directing requests to an api endpoint
		route3:
			Method("POST") && Path("/api") ->
			requestHeader("X-Type", "ajax-post") ->
			"https://api.example.org"

		`
>>>>>>> 69fbbb27

	routes, err := eskip.Parse(code)
	if err != nil {
		log.Println(err)
		return
	}

	format := "%v: [match] -> [%v filter(s) ->] <%v> \"%v\"\n"
	fmt.Println("Parsed routes:")
	for _, r := range routes {
		fmt.Printf(format, r.Id, len(r.Filters), r.Shunt, r.Backend)
	}

	// output:
	// Parsed routes:
	// route0: [match] -> [2 filter(s) ->] <false> "https://render.example.org"
	// route1: [match] -> [0 filter(s) ->] <false> "https://backend-0.example.org"
	// route2: [match] -> [1 filter(s) ->] <true> ""
	// route3: [match] -> [1 filter(s) ->] <false> "https://api.example.org"
}

func ExampleFilter() {
	code := `
		Method("GET") -> helloFilter("Hello, world!", 3.14) -> "https://backend.example.org"`

	routes, err := eskip.Parse(code)
	if err != nil {
		log.Println(err)
		return
	}

	f := routes[0].Filters[0]

	fmt.Println("Parsed a route with a filter:")
	fmt.Printf("filter name: %v\n", f.Name)
	fmt.Printf("filter arg 0: %v\n", f.Args[0].(string))
	fmt.Printf("filter arg 1: %v\n", f.Args[1].(float64))

	// output:
	// Parsed a route with a filter:
	// filter name: helloFilter
	// filter arg 0: Hello, world!
	// filter arg 1: 3.14
}

func ExampleRoute() {
	code := `
		ajaxRouteV3: PathRegexp(/^\/api\/v3\/.*/) -> ajaxHeader("v3") -> "https://api.example.org"`

	routes, err := eskip.Parse(code)
	if err != nil {
		log.Println(err)
		return
	}

	r := routes[0]

	fmt.Println("Parsed a route:")
	fmt.Printf("id: %v\n", r.Id)
	fmt.Printf("match regexp: %s\n", r.PathRegexps[0])
	fmt.Printf("# of filters: %v\n", len(r.Filters))
	fmt.Printf("is shunt: %v\n", r.Shunt)
	fmt.Printf("backend address: \"%v\"\n", r.Backend)

	// output:
	// Parsed a route:
	// id: ajaxRouteV3
	// match regexp: ^/api/v3/.*
	// # of filters: 1
	// is shunt: false
	// backend address: "https://api.example.org"
}

func ExampleParse() {
	code := `
<<<<<<< HEAD
        PathRegexp(/\.html$/) && Header("Accept", "text/html") ->
        modPath(/\.html$/, ".jsx") ->
        requestHeader("X-Type", "page") ->
        "https://render.example.org"`
=======
		PathRegexp(/\.html$/) && Header("Accept", "text/html") ->
		pathRewrite(/\.html$/, ".jsx") ->
		requestHeader("X-Type", "page") ->
		"https://render.example.org"`
>>>>>>> 69fbbb27

	routes, err := eskip.Parse(code)
	if err != nil {
		log.Println(err)
		return
	}

	fmt.Printf("Parsed route with backend: %s\n", routes[0].Backend)

	// output: Parsed route with backend: https://render.example.org
}

func ExampleParseFilters() {
	code := `filter0() -> filter1(3.14, "Hello, world!")`
	filters, err := eskip.ParseFilters(code)
	if err != nil {
		log.Println(err)
		return
	}

	fmt.Println("Parsed a chain of filters:")
	fmt.Printf("filters count: %d\n", len(filters))
	fmt.Printf("first filter: %s\n", filters[0].Name)
	fmt.Printf("second filter: %s\n", filters[1].Name)
	fmt.Printf("second filter, first arg: %g\n", filters[1].Args[0].(float64))
	fmt.Printf("second filter, second arg: %s\n", filters[1].Args[1].(string))

	// output:
	// Parsed a chain of filters:
	// filters count: 2
	// first filter: filter0
	// second filter: filter1
	// second filter, first arg: 3.14
	// second filter, second arg: Hello, world!
}<|MERGE_RESOLUTION|>--- conflicted
+++ resolved
@@ -23,53 +23,28 @@
 func Example() {
 	code := `
 
-<<<<<<< HEAD
-        // Skipper - Eskip:
-        // routing table document, containing multiple route definitions
-
-        // route definition to a jsx page renderer
-        route0:
-            PathRegexp(/\.html$/) && HeaderRegexp("Accept", "text/html") ->
-            modPath(/\.html$/, ".jsx") ->
-            requestHeader("X-Type", "page") ->
-            "https://render.example.org";
-        
-        route1: Path("/some/path") -> "https://backend-0.example.org"; // a simple route
-
-        // route definition with a shunt (no backend address)
-        route2: Path("/some/other/path") -> fixPath() -> <shunt>;
-        
-        // route definition directing requests to an api endpoint
-        route3:
-            Method("POST") && Path("/api") ->
-            requestHeader("X-Type", "ajax-post") ->
-            "https://api.example.org"
-
-        `
-=======
 		// Skipper - Eskip:
 		// routing table document, containing multiple route definitions
 
 		// route definition to a jsx page renderer
+
 		route0:
 			PathRegexp(/\.html$/) && HeaderRegexp("Accept", "text/html") ->
-			pathRewrite(/\.html$/, ".jsx") ->
+			modPath(/\.html$/, ".jsx") ->
 			requestHeader("X-Type", "page") ->
 			"https://render.example.org";
 		
 		route1: Path("/some/path") -> "https://backend-0.example.org"; // a simple route
 
 		// route definition with a shunt (no backend address)
-		route2: Path("/some/other/path") -> fixPath() -> <shunt>;
+		route2: Path("/some/other/path") -> static("/", "/var/www") -> <shunt>;
 		
 		// route definition directing requests to an api endpoint
 		route3:
 			Method("POST") && Path("/api") ->
 			requestHeader("X-Type", "ajax-post") ->
 			"https://api.example.org"
-
 		`
->>>>>>> 69fbbb27
 
 	routes, err := eskip.Parse(code)
 	if err != nil {
@@ -145,17 +120,10 @@
 
 func ExampleParse() {
 	code := `
-<<<<<<< HEAD
-        PathRegexp(/\.html$/) && Header("Accept", "text/html") ->
-        modPath(/\.html$/, ".jsx") ->
-        requestHeader("X-Type", "page") ->
-        "https://render.example.org"`
-=======
 		PathRegexp(/\.html$/) && Header("Accept", "text/html") ->
-		pathRewrite(/\.html$/, ".jsx") ->
+		modPath(/\.html$/, ".jsx") ->
 		requestHeader("X-Type", "page") ->
 		"https://render.example.org"`
->>>>>>> 69fbbb27
 
 	routes, err := eskip.Parse(code)
 	if err != nil {
